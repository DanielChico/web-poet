import asyncio
import logging
from http import HTTPStatus
from typing import Callable, Dict, List, Optional, Union

from web_poet._base import _Url
from web_poet.exceptions import HttpResponseError
from web_poet.page_inputs.http import (
    HttpRequest,
    HttpRequestBody,
    HttpRequestHeaders,
    HttpResponse,
)
from web_poet.requests import _perform_request
from web_poet.utils import as_list

logger = logging.getLogger(__name__)

_StrMapping = Dict[str, str]
_Headers = Union[_StrMapping, HttpRequestHeaders]
_Body = Union[bytes, HttpRequestBody]
_Status = Union[str, int]


class HttpClient:
    """Async HTTP client to be used in Page Objects.

<<<<<<< HEAD
    See :ref:`advanced-requests` for the usage information.

    HttpClient doesn't make HTTP requests on itself. It uses either the
    request function assigned to the ``web_poet.request_backend_var``
    :mod:`contextvar <contextvars>`, or a function passed via
    ``request_downloader`` argument of the :meth:`~.HttpClient.__init__` method.
=======
    By default, it uses the request implementation assigned in the
    ``web_poet.request_downloader_var`` which is a :mod:`contextvars` instance to
    download the actual requests. However, it can easily be overridable by
    providing an optional ``request_downloader`` callable.

    Providing the request implementation by dependency injection would be a good
    alternative solution when you want to avoid setting up :mod:`contextvars`
    like ``web_poet.request_downloader_var``.
>>>>>>> 5d84f965

    Either way, this function should be an ``async def`` function which 
    receives an  :class:`~.HttpRequest` instance, and either returns a
    :class:`~.HttpResponse` instance, or raises a subclass of 
    :class:`~.HttpError`. You can read more in the 
    :ref:`advanced-downloader-impl` documentation.
    """

    def __init__(self, request_downloader: Callable = None):
        self._request_downloader = request_downloader or _perform_request

    @staticmethod
    def _handle_status(
        response: HttpResponse,
        request: HttpRequest,
        *,
        allow_status: List[_Status] = None,
    ) -> None:
        allow_status_normalized = list(map(str, as_list(allow_status)))
        allow_all_status = any([True for s in allow_status_normalized if "*" == s.strip()])

        if (
            allow_all_status
            or response.status is None  # allows serialized responses from tests
            or response.status < 400
            or str(response.status) in allow_status_normalized
        ):
            return

        status = HTTPStatus(response.status)
        msg = f"{response.status} {status.name} response for {response.url}"
        raise HttpResponseError(msg, request=request, response=response)

    async def request(
        self,
        url: Union[str, _Url],
        *,
        method: str = "GET",
        headers: Optional[_Headers] = None,
        body: Optional[_Body] = None,
        allow_status: List[_Status] = None,
    ) -> HttpResponse:
        """This is a shortcut for creating an :class:`~.HttpRequest` instance and
        executing that request.

        :class:`~.HttpRequestError` is raised for
        *connection errors*, *connection and read timeouts*, etc.

        An :class:`~.HttpResponse` instance is returned for successful
        responses in the ``100-3xx`` status code range.

        Otherwise, an exception of type :class:`~.HttpResponseError` is raised.

        Rasing :class:`~.HttpResponseError` can be suppressed for certain
        status codes using the ``allow_status`` param - it is
        a list of status code values for which :class:`~.HttpResponse`
        should be returned instead of raising :class:`~.HttpResponseError`.

        There is a special "*" ``allow_status`` value which allows
        any status code.

        There is no need to include ``100-3xx`` status codes in ``allow_status``,
        because :class:`~.HttpResponseError` is not raised for them.
        """
        headers = headers or {}
        body = body or b""
        req = HttpRequest(url=url, method=method, headers=headers, body=body)
        response = await self.execute(req, allow_status=allow_status)
        return response

    async def get(
        self,
        url: Union[str, _Url],
        *,
        headers: Optional[_Headers] = None,
        allow_status: List[_Status] = None,
    ) -> HttpResponse:
        """Similar to :meth:`~.HttpClient.request` but peforming a ``GET``
        request.
        """
        return await self.request(
            url=url,
            method="GET",
            headers=headers,
            allow_status=allow_status,
        )

    async def post(
        self,
        url: Union[str, _Url],
        *,
        headers: Optional[_Headers] = None,
        body: Optional[_Body] = None,
        allow_status: List[_Status] = None,
    ) -> HttpResponse:
        """Similar to :meth:`~.HttpClient.request` but performing a ``POST``
        request.
        """
        return await self.request(
            url=url,
            method="POST",
            headers=headers,
            body=body,
            allow_status=allow_status,
        )

    async def execute(self, request: HttpRequest, *, allow_status: List[_Status] = None) -> HttpResponse:
        """Execute the specified :class:`~.HttpRequest` instance using the 
        request implementation configured in the :class:`~.HttpClient`
        instance.

        :class:`~.HttpRequestError` is raised for
        *connection errors*, *connection and read timeouts*, etc.

        :class:`~.HttpResponse` instance is returned for successful
        responses in the ``100-3xx`` status code range.

        Otherwise, an exception of type :class:`~.HttpResponseError` is raised.

        Rasing :class:`~.HttpResponseError` can be suppressed for certain
        status codes using the ``allow_status`` param - it is
        a list of status code values for which :class:`~.HttpResponse`
        should be returned instead of raising :class:`~.HttpResponseError`.

        There is a special "*" ``allow_status`` value which allows
        any status code.

        There is no need to include ``100-3xx`` status codes in ``allow_status``,
        because :class:`~.HttpResponseError` is not raised for them.
        """
        response = await self._request_downloader(request)
        self._handle_status(response, request, allow_status=allow_status)
        return response

    async def batch_execute(
        self,
        *requests: HttpRequest,
        return_exceptions: bool = False,
        allow_status: List[_Status] = None,
    ) -> List[Union[HttpResponse, Exception]]:
        """Similar to :meth:`~.HttpClient.execute` but accepts a collection of
        :class:`~.HttpRequest` instances that would be batch executed.

        The order of the :class:`~.HttpResponses` would correspond to the order
        of :class:`~.HttpRequest` passed.

        If any of the :class:`~.HttpRequest` raises an exception upon execution,
        the exception is raised.

        To prevent this, the actual exception can be returned alongside any
        successful :class:`~.HttpResponse`. This enables salvaging any usable
        responses despite any possible failures. This can be done by setting
        ``True`` to the ``return_exceptions`` parameter.

        Like :meth:`~.HttpClient.execute`, :class:`~.HttpResponseError`
        will be raised for responses with status codes in the ``400-5xx`` range.
        The ``allow_status`` parameter could be used the same way here to prevent
        these exceptions from being raised.

        You can omit ``allow_status="*"`` if you're passing ``return_exceptions=True``.
        However, it would be returning :class:`~.HttpResponseError`
        instead of :class:`~.HttpResponse`.

        Lastly, a :class:`~.HttpRequestError` may be raised
        on cases like *connection errors*, *connection and read timeouts*, etc.
        """

        coroutines = [self.execute(r, allow_status=allow_status) for r in requests]
        responses = await asyncio.gather(*coroutines, return_exceptions=return_exceptions)
        return responses<|MERGE_RESOLUTION|>--- conflicted
+++ resolved
@@ -25,28 +25,17 @@
 class HttpClient:
     """Async HTTP client to be used in Page Objects.
 
-<<<<<<< HEAD
     See :ref:`advanced-requests` for the usage information.
 
     HttpClient doesn't make HTTP requests on itself. It uses either the
-    request function assigned to the ``web_poet.request_backend_var``
+    request function assigned to the ``web_poet.request_downloader_var``
     :mod:`contextvar <contextvars>`, or a function passed via
     ``request_downloader`` argument of the :meth:`~.HttpClient.__init__` method.
-=======
-    By default, it uses the request implementation assigned in the
-    ``web_poet.request_downloader_var`` which is a :mod:`contextvars` instance to
-    download the actual requests. However, it can easily be overridable by
-    providing an optional ``request_downloader`` callable.
-
-    Providing the request implementation by dependency injection would be a good
-    alternative solution when you want to avoid setting up :mod:`contextvars`
-    like ``web_poet.request_downloader_var``.
->>>>>>> 5d84f965
-
-    Either way, this function should be an ``async def`` function which 
+
+    Either way, this function should be an ``async def`` function which
     receives an  :class:`~.HttpRequest` instance, and either returns a
-    :class:`~.HttpResponse` instance, or raises a subclass of 
-    :class:`~.HttpError`. You can read more in the 
+    :class:`~.HttpResponse` instance, or raises a subclass of
+    :class:`~.HttpError`. You can read more in the
     :ref:`advanced-downloader-impl` documentation.
     """
 
@@ -149,7 +138,7 @@
         )
 
     async def execute(self, request: HttpRequest, *, allow_status: List[_Status] = None) -> HttpResponse:
-        """Execute the specified :class:`~.HttpRequest` instance using the 
+        """Execute the specified :class:`~.HttpRequest` instance using the
         request implementation configured in the :class:`~.HttpClient`
         instance.
 
