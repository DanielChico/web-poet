--- conflicted
+++ resolved
@@ -3,12 +3,7 @@
 In general, users shouldn't import and use the contents of this module.
 """
 
-
-<<<<<<< HEAD
-from typing import Dict, List, Type, TypeVar
-=======
-from typing import Type, TypeVar, List, Dict, Union
->>>>>>> 778f27e8
+from typing import Dict, List, Type, TypeVar, Union
 
 from multidict import CIMultiDict
 
@@ -39,12 +34,11 @@
 
 
 class _Url:
-    """ Base URL class.
-    """
-    def __init__(self, url: Union[str, '_Url']):
+    """Base URL class."""
+
+    def __init__(self, url: Union[str, "_Url"]):
         if not isinstance(url, (str, _Url)):
-            raise TypeError(f"`url` must be a str or an instance of _Url, "
-                            f"got {url.__class__} instance instead")
+            raise TypeError(f"`url` must be a str or an instance of _Url, " f"got {url.__class__} instance instead")
         self._url = str(url)
 
     def __str__(self) -> str:
