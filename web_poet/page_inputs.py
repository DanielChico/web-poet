--- conflicted
+++ resolved
@@ -1,13 +1,7 @@
-<<<<<<< HEAD
-=======
-import json
-from typing import Optional, Dict, List, TypeVar, Type, Union, Tuple, AnyStr
-
->>>>>>> a29d86d5
 import attrs
 import json
 import parsel
-from typing import Optional, Dict, Any, Union
+from typing import Optional, Dict, List, Type, TypeVar, Union, Tuple, AnyStr
 
 from w3lib.encoding import (
     html_to_unicode,
@@ -19,16 +13,14 @@
 from web_poet._base import _HttpHeaders
 from web_poet.utils import memoizemethod_noargs
 
+T_headers = TypeVar("T_headers", bound="HttpResponseHeaders")
+AnyStrDict = Dict[AnyStr, Union[AnyStr, List[AnyStr], Tuple[AnyStr, ...]]]
+
 
 class HttpRequestBody(bytes):
     """A container for holding the raw HTTP request body in bytes format."""
 
-<<<<<<< HEAD
     pass
-=======
-T_headers = TypeVar("T_headers", bound="HttpResponseHeaders")
-AnyStrDict = Dict[AnyStr, Union[AnyStr, List[AnyStr], Tuple[AnyStr, ...]]]
->>>>>>> a29d86d5
 
 
 class HttpResponseBody(bytes):
@@ -104,23 +96,6 @@
     :class:`multidict.CIMultiDict`. For more info on its other features, read
     the API spec of :class:`multidict.CIMultiDict`.
     """
-
-<<<<<<< HEAD
-=======
-    @classmethod
-    def from_name_value_pairs(cls: Type[T_headers], arg: List[Dict]) -> T_headers:
-        """An alternative constructor for instantiation using a ``List[Dict]``
-        where the 'key' is the header name while the 'value' is the header value.
-
-        >>> pairs = [
-        ...     {"name": "Content-Encoding", "value": "gzip"},
-        ...     {"name": "content-length", "value": "648"}
-        ... ]
-        >>> headers = HttpResponseHeaders.from_name_value_pairs(pairs)
-        >>> headers
-        <HttpResponseHeaders('Content-Encoding': 'gzip', 'content-length': '648')>
-        """
-        return cls([(pair["name"], pair["value"]) for pair in arg])
 
     @classmethod
     def from_bytes_dict(
@@ -163,7 +138,6 @@
 
         return cls(converted)
 
->>>>>>> a29d86d5
     def declared_encoding(self) -> Optional[str]:
         """ Return encoding detected from the Content-Type header, or None
         if encoding is not found """
