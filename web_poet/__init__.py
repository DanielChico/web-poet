--- conflicted
+++ resolved
@@ -1,7 +1,8 @@
 from .pages import WebPage, ItemPage, ItemWebPage, Injectable
-<<<<<<< HEAD
-from .page_inputs import ResponseData, Meta
 from .requests import request_backend_var, Request, HttpClient
-=======
-from .page_inputs import HttpResponse, HttpResponseBody, HttpResponseHeaders
->>>>>>> 256a0c3a
+from .page_inputs import (
+    Meta,
+    HttpResponse,
+    HttpResponseBody,
+    HttpResponseHeaders,
+)