from setuptools import find_packages, setup

with open("README.rst") as f:
    long_description = f.read()


setup(
    name="web-poet",
    version="0.6.0",
    description="Zyte's Page Object pattern for web scraping",
    long_description=long_description,
    long_description_content_type="text/x-rst",
    author="Zyte Group Ltd",
    author_email="opensource@zyte.com",
    url="https://github.com/scrapinghub/web-poet",
    packages=find_packages(exclude=("tests",)),
    package_data={
        "web_poet": ["py.typed"],
    },
    entry_points={"pytest11": ["web-poet = web_poet.testing.pytest"]},
    install_requires=[
        "attrs >= 21.3.0",
        "parsel",
        "url-matcher",
        "multidict",
        "w3lib >= 1.22.0",
        "async-lru >= 1.0.3",
        "itemadapter >= 0.7.0",
        "andi",
<<<<<<< HEAD
=======
        "python-dateutil",
        "time-machine",
        "backports.zoneinfo; python_version < '3.9' and platform_system != 'Windows'",
>>>>>>> d5f63d8d
    ],
    classifiers=[
        "Development Status :: 3 - Alpha",
        "Intended Audience :: Developers",
        "License :: OSI Approved :: BSD License",
        "Natural Language :: English",
        "Operating System :: OS Independent",
        "Programming Language :: Python :: 3",
        "Programming Language :: Python :: 3.7",
        "Programming Language :: Python :: 3.8",
        "Programming Language :: Python :: 3.9",
        "Programming Language :: Python :: 3.10",
        "Programming Language :: Python :: 3.11",
    ],
)<|MERGE_RESOLUTION|>--- conflicted
+++ resolved
@@ -27,12 +27,9 @@
         "async-lru >= 1.0.3",
         "itemadapter >= 0.7.0",
         "andi",
-<<<<<<< HEAD
-=======
         "python-dateutil",
         "time-machine",
         "backports.zoneinfo; python_version < '3.9' and platform_system != 'Windows'",
->>>>>>> d5f63d8d
     ],
     classifiers=[
         "Development Status :: 3 - Alpha",
