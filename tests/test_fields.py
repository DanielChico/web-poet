import asyncio
import random

import attrs
import pytest

from tests.po_lib_to_return import (
    CustomProductPage,
    CustomProductPageDataTypeOnly,
    CustomProductPageNoReturns,
    ImprovedProductPage,
    LessProductPage,
    MoreProductPage,
    Product,
    ProductFewerFields,
    ProductMoreFields,
    ProductPage,
    ProductSimilar,
    SimilarProductPage,
)
from web_poet import (
    HttpResponse,
    Injectable,
    ItemPage,
    field,
    item_from_fields,
    item_from_fields_sync,
)
from web_poet.fields import get_fields_dict


@attrs.define
class Item:
    name: str
    price: str


@attrs.define
class Page(ItemPage[Item]):
    response: HttpResponse

    @field
    def name(self):  # noqa: D102
        return self.response.css("title ::text").get()

    @field
    async def price(self):  # noqa: D102
        await asyncio.sleep(0.01)
        return "$123"


@attrs.define
class InvalidPage(ItemPage[Item]):
    response: HttpResponse

    @field
    def name(self):  # noqa: D102
        return self.response.css("title ::text").get()

    @field
    def unknown_attribute(self):  # noqa: D102
        return "foo"


EXAMPLE_RESPONSE = HttpResponse(
    "http://example.com",
    body=b"<html><head><title>Hello!</title></html>",
)


@pytest.mark.asyncio
async def test_fields() -> None:
    page = Page(response=EXAMPLE_RESPONSE)

    assert page.name == "Hello!"
    assert await page.price == "$123"

    item = await page.to_item()
    assert isinstance(item, Item)
    assert item.name == "Hello!"
    assert item.price == "$123"


@pytest.mark.asyncio
async def test_fields_invalid_page() -> None:
    page = InvalidPage(response=EXAMPLE_RESPONSE)
    with pytest.raises(
        TypeError, match="unexpected keyword argument 'unknown_attribute'"
    ):
        await page.to_item()


def test_item_from_fields_sync() -> None:
    @attrs.define
    class Page(ItemPage):
        @field
        def name(self):  # noqa: D102
            return "name"

        def to_item(self):  # noqa: D102
            return item_from_fields_sync(self, dict)

    page = Page()
    assert page.to_item() == dict(name="name")


def test_field_non_callable() -> None:
    with pytest.raises(TypeError):

        @attrs.define
        class Page(ItemPage):
            # https://github.com/python/mypy/issues/1362#issuecomment-438246775
            @field  # type: ignore
            @property
            def name(self):  # noqa: D102
                return "name"

            def to_item(self):  # noqa: D102
                return item_from_fields_sync(self, dict)


def test_field_classmethod() -> None:
    with pytest.raises(TypeError):

        @attrs.define
        class Page(ItemPage):
            @field
            @classmethod
            def name(cls):  # noqa: D102
                return "name"

            def to_item(self):  # noqa: D102
                return item_from_fields_sync(self, dict)


@pytest.mark.asyncio
async def test_field_order() -> None:
    class DictItemPage(Page):
        async def to_item(self):
            return await item_from_fields(self)

    page = DictItemPage(response=EXAMPLE_RESPONSE)
    item = await page.to_item()
    assert item == {"name": "Hello!", "price": "$123"}
    assert list(item.keys()) == ["name", "price"]


def test_field_decorator_no_arguments() -> None:
    class Page(ItemPage):
        @field()
        def name(self):
            return "Name"

        def to_item(self):
            return item_from_fields_sync(self)

    page = Page()
    assert page.to_item() == {"name": "Name"}


def test_field_cache_sync() -> None:
    class Page:
        _n_called_1 = 0
        _n_called_2 = 0

        def __init__(self, name):
            self.name = name

        @field(cached=True)
        def n_called_1(self):
            self._n_called_1 += 1
            return self._n_called_1, self.name

        @field(cached=False)
        def n_called_2(self):
            self._n_called_2 += 1
            return self._n_called_2, self.name

    pages = [Page("first"), Page("second")]
    for page in pages:
        assert page.n_called_1 == (1, page.name)
        assert page.n_called_1 == (1, page.name)

        assert page.n_called_2 == (1, page.name)
        assert page.n_called_2 == (2, page.name)


@pytest.mark.asyncio
async def test_field_cache_async() -> None:
    class Page:
        _n_called_1 = 0
        _n_called_2 = 0

        def __init__(self, name):
            self.name = name

        @field(cached=True)
        async def n_called_1(self):
            self._n_called_1 += 1
            return self._n_called_1, self.name

        @field(cached=False)
        async def n_called_2(self):
            self._n_called_2 += 1
            return self._n_called_2, self.name

    pages = [Page("first"), Page("second")]
    for page in pages:
        assert await page.n_called_1 == (1, page.name)
        assert await page.n_called_1 == (1, page.name)

        assert await page.n_called_2 == (1, page.name)
        assert await page.n_called_2 == (2, page.name)


@pytest.mark.asyncio
async def test_field_cache_async_locked() -> None:
    class Page:
        _n_called = 0

        @field(cached=True)
        async def n_called(self):
            await asyncio.sleep(random.randint(0, 10) / 100.0)
            self._n_called += 1
            return self._n_called

    page = Page()
    results = await asyncio.gather(
        page.n_called,
        page.n_called,
        page.n_called,
        page.n_called,
        page.n_called,
    )
    assert results == [1, 1, 1, 1, 1]


@pytest.mark.asyncio
async def test_skip_nonitem_fields_async() -> None:
    class ExtendedPage(Page):
        @field
        def new_attribute(self):
            return "foo"

    page = ExtendedPage(response=EXAMPLE_RESPONSE)
    with pytest.raises(TypeError, match="unexpected keyword argument 'new_attribute'"):
        await page.to_item()

    class ExtendedPage2(ExtendedPage):
        async def to_item(self) -> Item:
            return await item_from_fields(self, Item, skip_nonitem_fields=True)

    page = ExtendedPage2(response=EXAMPLE_RESPONSE)
    item = await page.to_item()
    assert item == Item(name="Hello!", price="$123")


def test_skip_nonitem_fields() -> None:
    @attrs.define
    class SyncPage(Injectable):
        response: HttpResponse

        @field
        def name(self):  # noqa: D102
            return self.response.css("title ::text").get()

        @field
        def price(self):  # noqa: D102
            return "$123"

        def to_item(self):  # noqa: D102
            return item_from_fields_sync(self, Item)

    class ExtendedPage(SyncPage):
        @field
        def new_attribute(self):
            return "foo"

    page = ExtendedPage(response=EXAMPLE_RESPONSE)
    with pytest.raises(TypeError, match="unexpected keyword argument 'new_attribute'"):
        page.to_item()

    class ExtendedPage2(ExtendedPage):
        def to_item(self) -> Item:
            return item_from_fields_sync(self, Item, skip_nonitem_fields=True)

    page = ExtendedPage2(response=EXAMPLE_RESPONSE)
    item = page.to_item()
    assert item == Item(name="Hello!", price="$123")


def test_field_meta() -> None:
    class MyPage(ItemPage):
        @field(meta={"good": True})
        def field1(self):
            return "foo"

        @field
        def field2(self):
            return "foo"

        def to_item(self):
            return item_from_fields_sync(self)

    page = MyPage()
    for fields in [get_fields_dict(MyPage), get_fields_dict(page)]:
        assert list(fields.keys()) == ["field1", "field2"]
        assert fields["field1"].name == "field1"
        assert fields["field1"].meta == {"good": True}

        assert fields["field2"].name == "field2"
        assert fields["field2"].meta is None


def test_field_subclassing() -> None:
    class Page(ItemPage):
        @field
        def field1(self):
            return 1

        @field
        def field3(self):
            return 1

    assert list(get_fields_dict(Page)) == ["field1", "field3"]
    assert get_fields_dict(Page)["field3"].meta is None

    class Page2(Page):
        @field
        def field2(self):
            return 1

        @field(meta={"foo": "bar"})
        def field3(self):
            return 1

    assert get_fields_dict(Page2)["field3"].meta == {"foo": "bar"}
    assert list(get_fields_dict(Page2)) == ["field1", "field3", "field2"]

    assert get_fields_dict(Page)["field3"].meta is None
    assert list(get_fields_dict(Page)) == ["field1", "field3"]

    class Page3(Page2):
        @field
        def field3(self):
            return 2

    assert get_fields_dict(Page3)["field3"].meta is None
    assert list(get_fields_dict(Page3)) == ["field1", "field3", "field2"]

    assert get_fields_dict(Page)["field3"].meta is None
    assert list(get_fields_dict(Page)) == ["field1", "field3"]

    assert get_fields_dict(Page2)["field3"].meta == {"foo": "bar"}
    assert list(get_fields_dict(Page2)) == ["field1", "field3", "field2"]


def test_field_with_other_decorators() -> None:
    def clean_str(method):
        def wrapper(*args, **kwargs):
            return method(*args, **kwargs).strip()

        return wrapper

    class MyPage(ItemPage):
        @field
        @clean_str
        def field_foo(self):
            return " foo  \n"

        @field(meta={"good": True})
        @clean_str
        def field_foo_meta(self):
            return " foo  \n"

        @field(cached=True)
        @clean_str
        def field_foo_cached(self):
            return " foo  \n"

    page = MyPage()
    assert page.field_foo == "foo"
    assert page.field_foo_meta == "foo"
    assert page.field_foo_cached == "foo"


<<<<<<< HEAD
@pytest.mark.asyncio
async def test_field_with_handle_urls() -> None:

    page = ProductPage()
    assert page.name == "name"
    assert page.price == 12.99
    assert await page.to_item() == Product(name="name", price=12.99)

    page = ImprovedProductPage()
    assert page.name == "improved name"
    assert page.price == 12.99
    assert await page.to_item() == Product(name="improved name", price=12.99)

    page = SimilarProductPage()
    assert page.name == "name"
    assert page.price == 12.99
    assert await page.to_item() == ProductSimilar(name="name", price=12.99)

    page = MoreProductPage()
    assert page.name == "name"
    assert page.price == 12.99
    assert page.brand == "brand"
    assert await page.to_item() == ProductMoreFields(
        name="name", price=12.99, brand="brand"
    )

    page = LessProductPage()
    assert page.name == "name"
    assert await page.to_item() == ProductFewerFields(name="name")

    for page in [  # type: ignore[assignment]
        CustomProductPage(),
        CustomProductPageNoReturns(),
        CustomProductPageDataTypeOnly(),
    ]:
        assert page.name == "name"
        assert page.price == 12.99
        assert await page.to_item() == Product(name="name", price=12.99)
=======
def test_field_processors_sync() -> None:
    def proc1(s):
        return s + "x"

    @attrs.define
    class Page(ItemPage):
        @field(out=[str.strip, proc1])
        def name(self):  # noqa: D102
            return "  name\t "

    page = Page()
    assert page.name == "namex"


@pytest.mark.asyncio
async def test_field_processors_async() -> None:
    def proc1(s):
        return s + "x"

    @attrs.define
    class Page(ItemPage):
        @field(out=[str.strip, proc1])
        async def name(self):  # noqa: D102
            return "  name\t "

    page = Page()
    assert await page.name == "namex"
>>>>>>> 551aa3be
<|MERGE_RESOLUTION|>--- conflicted
+++ resolved
@@ -384,7 +384,6 @@
     assert page.field_foo_cached == "foo"
 
 
-<<<<<<< HEAD
 @pytest.mark.asyncio
 async def test_field_with_handle_urls() -> None:
 
@@ -423,7 +422,8 @@
         assert page.name == "name"
         assert page.price == 12.99
         assert await page.to_item() == Product(name="name", price=12.99)
-=======
+
+
 def test_field_processors_sync() -> None:
     def proc1(s):
         return s + "x"
@@ -450,5 +450,4 @@
             return "  name\t "
 
     page = Page()
-    assert await page.name == "namex"
->>>>>>> 551aa3be
+    assert await page.name == "namex"