--- conflicted
+++ resolved
@@ -42,12 +42,8 @@
     web_poet/__init__.py:F401,F403
     web_poet/page_inputs/__init__.py:F401,F403
     web_poet/serialization/__init__.py:F401,F403
-<<<<<<< HEAD
-    tests/po_lib_to_return/__init__.py:D102
-=======
     web_poet/testing/__init__.py:F401,F403
     tests/po_lib_to_return/__init__.py:D102
 
     # the suggestion makes the code worse
-    tests/test_serialization.py:B028
->>>>>>> d5f63d8d
+    tests/test_serialization.py:B028